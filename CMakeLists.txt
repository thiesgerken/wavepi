cmake_minimum_required(VERSION 2.8.8)
project(wavePI)
include_directories("include")

set(BUILD_SHARED_LIBS ON)
set(CMAKE_RUNTIME_OUTPUT_DIRECTORY ${CMAKE_BINARY_DIR})

add_custom_target(debug
  COMMAND ${CMAKE_COMMAND} -DCMAKE_BUILD_TYPE=Debug ${CMAKE_SOURCE_DIR}
  COMMENT "Switch CMAKE_BUILD_TYPE to Debug"
  )

add_custom_target(release
  COMMAND ${CMAKE_COMMAND} -DCMAKE_BUILD_TYPE=Release ${CMAKE_SOURCE_DIR}
  COMMENT "Switch CMAKE_BUILD_TYPE to Release"
  )

find_package(deal.II 9.1.0 REQUIRED QUIET
  HINTS ${deal.II_DIR} ${DEAL_II_DIR} ../ ../../ $ENV{DEAL_II_DIR}
  )
set(Boost_USE_STATIC_LIBS   ON)
set (BOOST_ROOT /usr/local)
find_package(Boost 1.62 REQUIRED QUIET COMPONENTS filesystem program_options regex)

find_package (MPI REQUIRED)
include_directories(${MPI_CXX_INCLUDE_PATH})

include_directories(/usr/local/include/deal.II/bundled)

<<<<<<< HEAD
=======
find_package(Boost 1.55 REQUIRED QUIET COMPONENTS
             filesystem program_options regex)
>>>>>>> b7f57165

DEAL_II_INITIALIZE_CACHED_VARIABLES()

string (REPLACE "-O3" "" CMAKE_CXX_FLAGS_RELEASE "${CMAKE_CXX_FLAGS_RELEASE}")

set(CMAKE_CXX_FLAGS_DEBUG "${CMAKE_CXX_FLAGS_DEBUG} -O0 -Wall")
set(CMAKE_CXX_FLAGS_RELEASE "${CMAKE_CXX_FLAGS_RELEASE} -O3 -s -Wall -Wno-unused-parameter")
set(CMAKE_CXX_STANDARD 14)

string (REPLACE "-O2" "" CMAKE_CXX_FLAGS_DEBUG "${CMAKE_CXX_FLAGS_DEBUG}")
string (REPLACE "-O3" "" CMAKE_CXX_FLAGS_DEBUG "${CMAKE_CXX_FLAGS_DEBUG}")

set(CMAKE_EXE_LINKER_FLAGS    "${CMAKE_EXE_LINKER_FLAGS} -fuse-ld=gold")
set(CMAKE_STATIC_LINKER_FLAGS "${CMAKE_STATIC_LINKER_FLAGS} -fuse-ld=gold")
set(CMAKE_SHARED_LINKER_FLAGS "${CMAKE_SHARED_LINKER_FLAGS} -fuse-ld=gold")

IF(CMAKE_BUILD_TYPE STREQUAL "Debug")
    message(STATUS "Compiling in debug mode")
ELSEIF(CMAKE_BUILD_TYPE STREQUAL "Release")
    message(STATUS "Compiling in release mode")
ELSE()
    message(STATUS "Compiling in unknown mode!")
ENDIF()

if(WAVEPI_WITH_MPI)
    message(STATUS "Compiling with MPI support")
    add_definitions(-DWAVEPI_MPI)
else()
    message(STATUS "Compiling without MPI support")
endif()

enable_testing()

add_subdirectory(lib)
add_subdirectory(src)
add_subdirectory(test)
add_subdirectory(doc)<|MERGE_RESOLUTION|>--- conflicted
+++ resolved
@@ -15,9 +15,6 @@
   COMMENT "Switch CMAKE_BUILD_TYPE to Release"
   )
 
-find_package(deal.II 9.1.0 REQUIRED QUIET
-  HINTS ${deal.II_DIR} ${DEAL_II_DIR} ../ ../../ $ENV{DEAL_II_DIR}
-  )
 set(Boost_USE_STATIC_LIBS   ON)
 set (BOOST_ROOT /usr/local)
 find_package(Boost 1.62 REQUIRED QUIET COMPONENTS filesystem program_options regex)
@@ -25,15 +22,13 @@
 find_package (MPI REQUIRED)
 include_directories(${MPI_CXX_INCLUDE_PATH})
 
+find_package(deal.II 9.1.0 REQUIRED QUIET
+  HINTS ${deal.II_DIR} ${DEAL_II_DIR} ../ ../../ $ENV{DEAL_II_DIR}
+)
+
+DEAL_II_INITIALIZE_CACHED_VARIABLES()
 include_directories(/usr/local/include/deal.II/bundled)
 
-<<<<<<< HEAD
-=======
-find_package(Boost 1.55 REQUIRED QUIET COMPONENTS
-             filesystem program_options regex)
->>>>>>> b7f57165
-
-DEAL_II_INITIALIZE_CACHED_VARIABLES()
 
 string (REPLACE "-O3" "" CMAKE_CXX_FLAGS_RELEASE "${CMAKE_CXX_FLAGS_RELEASE}")
 
